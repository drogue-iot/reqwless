--- conflicted
+++ resolved
@@ -17,12 +17,8 @@
 embedded-nal-async = "0.4.0"
 httparse = { version = "1.8.0", default-features = false }
 heapless = "0.7"
-<<<<<<< HEAD
 hex = { version = "0.4", default-features = false }
-base64 = {version = "0.13.0", default-features = false }
-=======
 base64 = { version = "0.21.0", default-features = false }
->>>>>>> c1cf0af4
 rand_core = { version = "0.6", default-features = true }
 log = { version = "0.4", optional = true }
 defmt = { version = "0.3", optional = true }
